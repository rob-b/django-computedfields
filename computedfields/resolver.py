"""
Contains the resolver logic for automated computed field updates.
"""

from collections import OrderedDict

from django.db import transaction
from django.db.models import QuerySet
from django.conf import settings
from django.core.exceptions import FieldDoesNotExist

<<<<<<< HEAD
from .settings import settings
from .graph import ComputedModelsGraph, ComputedFieldsException
from .helper import modelname, slice_iterator, subquery_pk
from .fast_update import fast_update, check_support
=======
from .graph import ComputedModelsGraph, ComputedFieldsException, Graph, ModelGraph
from .helper import proxy_to_base_model
>>>>>>> 46b3666f
from . import __version__

from fast_update.fast import fast_update

# typing imports
from typing import (Any, Callable, Dict, Generator, Iterable, List, Optional, Sequence, Set,
                    Tuple, Type, Union, cast, overload)
from typing_extensions import TypedDict
from django.db.models import Field, Model
from .graph import IComputedField, IDepends, IFkMap, ILocalMroMap, ILookupMap, _ST, _GT, F


class IM2mData(TypedDict):
    left: str
    right: str
IM2mMap = Dict[Type[Model], IM2mData]


MALFORMED_DEPENDS = """
Your depends keyword argument is malformed.

The depends keyword should either be None, an empty listing or
a listing of rules as depends=[rule1, rule2, .. ruleN].

A rule is formed as ('relation.path', ['list', 'of', 'fieldnames']) tuple.
The relation path either contains 'self' for fieldnames on the same model,
or a string as 'a.b.c', where 'a' is a relation on the current model
descending over 'b' to 'c' to pull fieldnames from 'c'. The denoted fieldnames
must be concrete fields on the rightmost model of the relation path.

Example:
depends=[
    ('self', ['name', 'status']),
    ('parent.color', ['value'])
]
This has 2 path rules - one for fields 'name' and 'status' on the same model,
and one to a field 'value' on a foreign model, which is accessible from
the current model through self -> parent -> color relation.
"""


class ResolverException(ComputedFieldsException):
    """
    Exception raised during model and field registration or dependency resolving.
    """


class Resolver:
    """
    Holds the needed data for graph calculations and runtime dependency resolving.

    Basic workflow:

        - On django startup a resolver gets instantiated early to track all project-wide
          model registrations and computed field decorations (collector phase).
        - On `app.ready` the computed fields are associated with their models to build
          a resolver-wide map of models with computed fields (``computed_models``).
        - After that the resolver maps are created (see `graph.ComputedModelsGraph`).
    """

    def __init__(self):
        # collector phase data
        #: Models from `class_prepared` signal hook during collector phase.
        self.models: Set[Type[Model]] = set()
        #: Computed fields found during collector phase.
        self.computedfields: Set[IComputedField] = set()

        # resolving phase data and final maps
        self._graph: Optional[ComputedModelsGraph] = None
        self._computed_models: Dict[Type[Model], Dict[str, IComputedField]] = {}
        self._map: ILookupMap = {}
        self._fk_map: IFkMap = {}
        self._local_mro: ILocalMroMap = {}
        self._m2m: IM2mMap = {}
<<<<<<< HEAD
        self._batchsize: int = settings.COMPUTEDFIELDS_BATCHSIZE
=======
        self.use_fastupdate: bool = getattr(settings, 'COMPUTEDFIELDS_FASTUPDATE', False)
        self._batchsize: int = getattr(
            settings,
            'COMPUTEDFIELDS_BATCHSIZE',
            10000 if self.use_fastupdate else 100
        )
>>>>>>> 46b3666f

        # some internal states
        self._sealed: bool = False        # initial boot phase
        self._initialized: bool = False   # initialized (computed_models populated)?
        self._map_loaded: bool = False    # final stage with fully loaded maps

    def add_model(self, sender: Type[Model], **kwargs) -> None:
        """
        `class_prepared` signal hook to collect models during ORM registration.
        """
        if self._sealed:
            raise ResolverException('cannot add models on sealed resolver')
        self.models.add(sender)

    def add_field(self, field: IComputedField) -> None:
        """
        Collects fields from decoration stage of @computed.
        """
        if self._sealed:
            raise ResolverException('cannot add computed fields on sealed resolver')
        self.computedfields.add(field)

    def seal(self) -> None:
        """
        Seal the resolver, so no new models or computed fields can be added anymore.

        This marks the end of the collector phase and is a basic security measure
        to catch runtime model creations with computed fields.

        (Currently runtime creation of models with computed fields is not supported,
        trying to do so will raise an exception. This might change in future versions.)
        """
        self._sealed = True

    @property
    def models_with_computedfields(self) -> Generator[Tuple[Type[Model], Set[IComputedField]], None, None]:
        """
        Generator of tracked models with their computed fields.

        This cannot be accessed during the collector phase.
        """
        if not self._sealed:
            raise ResolverException('resolver must be sealed before accessing models or fields')

        field_ids: List[int] = [f.creation_counter for f in self.computedfields]
        for model in self.models:
            fields = set()
            for field in model._meta.fields:
                # for some reason the in ... check does not work for Django >= 3.2 anymore
                # workaround: check for _computed and the field creation_counter
                if hasattr(field, '_computed') and field.creation_counter in field_ids:
                    fields.add(field)
            if fields:
                yield (model, fields)

    @property
    def computedfields_with_models(self) -> Generator[Tuple[IComputedField, Set[Type[Model]]], None, None]:
        """
        Generator of tracked computed fields and their models.

        This cannot be accessed during the collector phase.
        """
        if not self._sealed:
            raise ResolverException('resolver must be sealed before accessing models or fields')

        for field in self.computedfields:
            models = set()
            for model in self.models:
                for f in model._meta.fields:
                    if hasattr(field, '_computed') and f.creation_counter == field.creation_counter:
                        models.add(model)
            yield (field, models)

    @property
    def computed_models(self) -> Dict[Type[Model], Dict[str, IComputedField]]:
        """
        Mapping of `ComputedFieldModel` models and their computed fields.

        The data is the single source of truth for the graph reduction and
        map creations. Thus it can be used to decide at runtime whether
        the active resolver a certain as a model with computed fields.
        
        .. NOTE::
        
            The resolver will only list models here, that actually have
            a computed field defined. A model derived from `ComputedFieldsModel`
            without a computed field will not be listed.
        """
        if self._initialized:
            return self._computed_models
        raise ResolverException('resolver is not properly initialized')

    def extract_computed_models(self) -> Dict[Type[Model], Dict[str, IComputedField]]:
        """
        Creates `computed_models` mapping from models and computed fields
        found in collector phase.
        """
        computed_models: Dict[Type[Model], Dict[str, IComputedField]] = {}
        for model, computedfields in self.models_with_computedfields:
            if not issubclass(model, _ComputedFieldsModelBase):
                raise ResolverException(f'{model} is not a subclass of ComputedFieldsModel')
            computed_models[model] = {}
            for field in computedfields:
                computed_models[model][field.attname] = field

        return computed_models

    def initialize(self, models_only: bool = False) -> None:
        """
        Entrypoint for ``app.ready`` to seal the resolver and trigger
        the resolver map creation.

        Upon instantiation the resolver is in the collector phase, where it tracks
        model registrations and computed field decorations.

        After calling ``initialize`` no more models or fields can be registered
        to the resolver, and ``computed_models`` and the resolver maps get loaded.
        """
        # resolver must be sealed before doing any map calculations
        self.seal()
        self._computed_models = self.extract_computed_models()
        self._initialized = True
        if not models_only:
            self.load_maps()

    def load_maps(self, _force_recreation: bool = False) -> None:
        """
        Load all needed resolver maps. The steps are:

            - create intermodel graph of the dependencies
            - remove redundant paths with cycling check
            - create modelgraphs for local MRO
            - merge graphs to uniongraph with cycling check
            - create final resolver maps

                - `lookup_map`: intermodel dependencies as queryset access strings
                - `fk_map`: models with their contributing fk fields
                - `local_mro`: MRO of local computed fields per model
<<<<<<< HEAD

        These initial graph reduction calculations can get expensive for complicated
        computed field usage in a project. Therefore you should consider setting
        ``COMPUTEDFIELDS_MAP`` in `settings.py` and create a pickled map file with
        the management command ``createmap`` in multi process environments.
        """
        with self._lock:
            if self._map_loaded and not _force_recreation:  # pragma: no cover
                return

            maps: Optional[IMaps] = None
            if settings.COMPUTEDFIELDS_MAP and not _force_recreation:
                maps = self._load_pickled_data()
                if maps:
                    logger.info('COMPUTEDFIELDS_MAP successfully loaded.')
                else:
                    logger.warning('COMPUTEDFIELDS_MAP is outdated, doing a full bootstrap.')

            if not maps:
                self._graph, maps = self._graph_reduction()
            self._map = maps['lookup_map']
            self._fk_map = maps['fk_map']
            self._local_mro = maps['local_mro']
            self._extract_m2m_through()
            self._map_loaded = True

    def _graph_reduction(self) -> Tuple[ComputedModelsGraph, IMaps]:
        """
        Creates resolver maps from full graph reduction.
        """
        graph = ComputedModelsGraph(self.computed_models)
        if not settings.COMPUTEDFIELDS_ALLOW_RECURSION:
            graph.remove_redundant()
            graph.get_uniongraph().get_edgepaths()
        maps: IMaps = {
            'lookup_map': graph.generate_lookup_map(),
            'fk_map': graph._fk_map,
            'local_mro': graph.generate_local_mro_map()
        }
        return (graph, maps)
=======
        """
        self._graph = ComputedModelsGraph(self.computed_models)
        if not getattr(settings, 'COMPUTEDFIELDS_ALLOW_RECURSION', False):
            self._graph.get_edgepaths()
            self._graph.get_uniongraph().get_edgepaths()
        self._map, self._fk_map = self._graph.generate_maps()
        self._local_mro = self._graph.generate_local_mro_map()
        self._extract_m2m_through()
        self._patch_proxy_models()
        self._map_loaded = True
>>>>>>> 46b3666f

    def _extract_m2m_through(self) -> None:
        """
        Creates M2M through model mappings with left/right field names.
        The map is used by the m2m_changed handler for faster name lookups.
        This cannot be pickled, thus is built for every resolver bootstrapping.
        """
        for model, fields in self.computed_models.items():
            for _, real_field in fields.items():
                depends = real_field._computed['depends']
                for path, _ in depends:
                    if path == 'self':
                        continue
                    cls: Type[Model] = model
                    for symbol in path.split('.'):
                        try:
                            rel: Any = cls._meta.get_field(symbol)
                            if rel.many_to_many:
                                if hasattr(rel, 'through'):
                                    self._m2m[rel.through] = {
                                        'left': rel.remote_field.name, 'right': rel.name}
                                else:
                                    self._m2m[rel.remote_field.through] = {
                                        'left': rel.name, 'right': rel.remote_field.name}
                        except FieldDoesNotExist:
                            descriptor = getattr(cls, symbol)
                            rel = getattr(descriptor, 'rel', None) or getattr(descriptor, 'related')
                        cls = rel.related_model

    def _patch_proxy_models(self) -> None:
        """
        Patch proxy models into the resolver maps.
        """
        for model in self.models:
            if model._meta.proxy:
                basemodel = proxy_to_base_model(model)
                if basemodel in self._map:
                    self._map[model] = self._map[basemodel]
                if basemodel in self._fk_map:
                    self._fk_map[model] = self._fk_map[basemodel]
                if basemodel in self._local_mro:
                    self._local_mro[model] = self._local_mro[basemodel]
                if basemodel in self._m2m:
                    self._m2m[model] = self._m2m[basemodel]

    def get_local_mro(
        self,
        model: Type[Model],
        update_fields: Optional[Iterable[str]] = None
    ) -> List[str]:
        """
        Return `MRO` for local computed field methods for a given set of `update_fields`.
        The returned list of fieldnames must be calculated in order to correctly update
        dependent computed field values in one pass.

        Returns computed fields as self dependent to simplify local field dependency calculation.
        """
        # TODO: investigate - memoization of update_fields result? (runs ~4 times faster)
        entry = self._local_mro.get(model)
        if not entry:
            return []
        if update_fields is None:
            return entry['base']
        update_fields = frozenset(update_fields)
        base = entry['base']
        fields = entry['fields']
        mro = 0
        for field in update_fields:
            mro |= fields.get(field, 0)
        return [name for pos, name in enumerate(base) if mro & (1 << pos)]

    def _querysets_for_update(
        self,
        model: Type[Model],
        instance: Union[Model, QuerySet],
        update_fields: Optional[Iterable[str]] = None,
        pk_list: bool = False
    ) -> Dict[Type[Model], List[Any]]:
        """
        Returns a mapping of all dependent models, dependent fields and a
        queryset containing all dependent objects.
        """
        final: Dict[Type[Model], List[Any]] = OrderedDict()
        modeldata = self._map.get(model)
        if not modeldata:
            return final
        if not update_fields:
            updates: Set[str] = set(modeldata.keys())
        else:
            updates = set()
            for fieldname in update_fields:
                if fieldname in modeldata:
                    updates.add(fieldname)
        subquery = '__in' if isinstance(instance, QuerySet) else ''

        # fix #100
        # mysql does not support 'LIMIT & IN/ALL/ANY/SOME subquery'
        # thus we extract pks explicitly instead
        # TODO: cleanup type mess here including this workaround
        if isinstance(instance, QuerySet):
            from django.db import connections
            if not instance.query.can_filter(): # and connections[instance.db].vendor == 'mysql':
                instance = set(instance.values_list('pk', flat=True).iterator())

        model_updates: Dict[Type[Model], Tuple[Set[str], Set[str]]] = OrderedDict()
        for update in updates:
            # first aggregate fields and paths to cover
            # multiple comp field dependencies
            for model, resolver in modeldata[update].items():
                fields, paths = resolver
                m_fields, m_paths = model_updates.setdefault(model, (set(), set()))
                m_fields.update(fields)
                m_paths.update(paths)
        for model, data in model_updates.items():
            fields, paths = data
            queryset: Any = model.objects.none()
            for path in paths:
                queryset |= model.objects.filter(**{path+subquery: instance})
            if pk_list:
                # need pks for post_delete since the real queryset will be empty
                # after deleting the instance in question
                # since we need to interact with the db anyways
                # we can already drop empty results here
                queryset = set(queryset.values_list('pk', flat=True).iterator())
                if not queryset:
                    continue
            # FIXME: change to tuple or dict for narrower type
            final[model] = [queryset, fields]
        return final
    
    def _get_model(self, instance: Union[Model, QuerySet]) -> Type[Model]:
        return instance.model if isinstance(instance, QuerySet) else type(instance)

    def preupdate_dependent(
        self,
        instance: Union[QuerySet, Model],
        model: Optional[Type[Model]] = None,
        update_fields: Optional[Iterable[str]] = None,
    ) -> Dict[Type[Model], List[Any]]:
        """
        Create a mapping of currently associated computed field records,
        that might turn dirty by a follow-up bulk action.

        Feed the mapping back to ``update_dependent`` as `old` argument
        after your bulk action to update de-associated computed field records as well.
        """
        return self._querysets_for_update(
            model or self._get_model(instance), instance, update_fields, pk_list=True)

    def update_dependent(
        self,
        instance: Union[QuerySet, Model],
        model: Optional[Type[Model]] = None,
        update_fields: Optional[Iterable[str]] = None,
        old: Optional[Dict[Type[Model], List[Any]]] = None,
        update_local: bool = True,
        querysize: Optional[int] = None
    ) -> None:
        """
        Updates all dependent computed fields on related models traversing
        the dependency tree as shown in the graphs.

        This is the main entry hook of the resolver to do updates on dependent
        computed fields during runtime. While this is done automatically for
        model instance actions from signal handlers, you have to call it yourself
        after changes done by bulk actions.

        To do that, simply call this function after the update with the queryset
        containing the changed objects:

            >>> Entry.objects.filter(pub_date__year=2010).update(comments_on=False)
            >>> update_dependent(Entry.objects.filter(pub_date__year=2010))

        This can also be used with ``bulk_create``. Since ``bulk_create``
        returns the objects in a python container, you have to create the queryset
        yourself, e.g. with pks:

            >>> objs = Entry.objects.bulk_create([
            ...     Entry(headline='This is a test'),
            ...     Entry(headline='This is only a test'),
            ... ])
            >>> pks = set(obj.pk for obj in objs)
            >>> update_dependent(Entry.objects.filter(pk__in=pks))

        .. NOTE::

            Getting pks from ``bulk_create`` is not supported by all database adapters.
            With a local computed field you can "cheat" here by providing a sentinel:

                >>> MyComputedModel.objects.bulk_create([
                ...     MyComputedModel(comp='SENTINEL'), # here or as default field value
                ...     MyComputedModel(comp='SENTINEL'),
                ... ])
                >>> update_dependent(MyComputedModel.objects.filter(comp='SENTINEL'))

            If the sentinel is beyond reach of the method result, this even ensures to update
            only the newly added records.

        `instance` can also be a single model instance. Since calling ``save`` on a model instance
        will trigger this function by the `post_save` signal already it should not be called
        for single instances, if they get saved anyway.

        `update_fields` can be used to indicate, that only certain fields on the queryset changed,
        which helps to further narrow down the records to be updated.

        Special care is needed, if a bulk action contains foreign key changes,
        that are part of a computed field dependency chain. To correctly handle that case,
        provide the result of ``preupdate_dependent`` as `old` argument like this:

                >>> # given: some computed fields model depends somehow on Entry.fk_field
                >>> old_relations = preupdate_dependent(Entry.objects.filter(pub_date__year=2010))
                >>> Entry.objects.filter(pub_date__year=2010).update(fk_field=new_related_obj)
                >>> update_dependent(Entry.objects.filter(pub_date__year=2010), old=old_relations)

        `update_local=False` disables model local computed field updates of the entry node. 
        (used as optimization during tree traversal). You should not disable it yourself.
        """
        _model = model or self._get_model(instance)

        # bulk_updater might change fields, ensure we have set/None
        _update_fields = None if update_fields is None else set(update_fields)

        # Note: update_local is always off for updates triggered from the resolver
        # but True by default to avoid accidentally skipping updates called by user
        if update_local and self.has_computedfields(_model):
            # We skip a transaction here in the same sense,
            # as local cf updates are not guarded either.
            queryset = instance if isinstance(instance, QuerySet) \
                else _model.objects.filter(pk__in=[instance.pk])
            self.bulk_updater(queryset, _update_fields, local_only=True, querysize=querysize)

        updates = self._querysets_for_update(_model, instance, _update_fields).values()
        if updates:
            with transaction.atomic():  # FIXME: place transaction only once in tree descent
                pks_updated: Dict[Type[Model], Set[Any]] = {}
                for queryset, fields in updates:
                    _pks = self.bulk_updater(queryset, fields, return_pks=True, querysize=querysize)
                    if _pks:
                        pks_updated[queryset.model] = _pks
                if old:
                    for model2, data in old.items():
                        pks, fields = data
                        queryset = model2.objects.filter(pk__in=pks-pks_updated.get(model2, set()))
                        self.bulk_updater(queryset, fields, querysize=querysize)

    def bulk_updater(
        self,
        queryset: QuerySet,
        update_fields: Optional[Set[str]] = None,
        return_pks: bool = False,
        local_only: bool = False,
        querysize: Optional[int] = None
    ) -> Optional[Set[Any]]:
        """
        Update local computed fields and descent in the dependency tree by calling
        ``update_dependent`` for dependent models.

        This method does the local field updates on `queryset`:

            - eval local `MRO` of computed fields
            - expand `update_fields`
            - apply optional `select_related` and `prefetch_related` rules to `queryset`
            - walk all records and recalculate fields in `update_fields`
            - aggregate changeset and save as batched `bulk_update` to the database

        By default this method triggers the update of dependent models by calling
        ``update_dependent`` with `update_fields` (next level of tree traversal).
        This can be suppressed by setting `local_only=True`.

        If `return_pks` is set, the method returns a set of altered pks of `queryset`.
        """
        model: Type[Model] = queryset.model

        # distinct issue workaround
        # the workaround is needed for already sliced/distinct querysets coming from outside
        # TODO: distinct is a major query perf smell, and is in fact only needed on back relations
        #       may need some rework in _querysets_for_update
        #       ideally we find a way to avoid it for forward relations
        if queryset.query.can_filter() and not queryset.query.distinct_fields:
            queryset = queryset.distinct()
        else:
            queryset = model.objects.filter(pk__in=subquery_pk(queryset, queryset.db))

        # FIXME: if we have select/prefetch related, we might need to slice to keep mem usage down
        # FIXME: slice over qs below, also expose interface (to be used in updatedata)
        #        this is needed to avoid really bad mem usage with select/prefetch on big qs
        #        prolly needs a new setting COMPUTEDFIELDS_QUERYSIZE
        # TODO: allow (model, pks) as arguments beside queryset?

        # correct update_fields by local mro
        mro = self.get_local_mro(model, update_fields)
        fields: Any = set(mro)  # FIXME: narrow type once issue in django-stubs is resolved
        if update_fields:
            update_fields.update(fields)

        # TODO: how select/prefetch locally only?
        select = self.get_select_related(model, fields)
        prefetch = self.get_prefetch_related(model, fields)
        if select:
            queryset = queryset.select_related(*select)
        if prefetch:
            queryset = queryset.prefetch_related(*prefetch)

<<<<<<< HEAD
        # lazy eval of fast_update mode
        if self.use_fastupdate is None:
            self.use_fastupdate = settings.COMPUTEDFIELDS_FASTUPDATE and check_support()
            if self.use_fastupdate:
                self._batchsize = settings.COMPUTEDFIELDS_BATCHSIZE_FAST

        # TODO: investigate, whether we should descend only for real field value changes
        # (not working yet with our current transitive reduction on intermodel graph)
        # TODO: pre/post update signal hooks would in the loop below...

        # track pks
        pks = list()

        #true_change = set()
=======
        pks = []
>>>>>>> 46b3666f
        if fields:
            size = self.get_querysize(model, fields, querysize)
            change: List[Model] = []
<<<<<<< HEAD
            for elem in slice_iterator(queryset, size):
                pks.append(elem.pk)
=======
            for elem in queryset:
                # note on the loop: while it is technically not needed to batch things here,
                # we still prebatch to not cause memory issues for very big querysets
>>>>>>> 46b3666f
                has_changed = False
                for comp_field in mro:
                    new_value = self._compute(elem, model, comp_field)
                    if new_value != getattr(elem, comp_field):
                        has_changed = True
                        #true_change.add(elem.pk)
                        setattr(elem, comp_field, new_value)
                if has_changed:
                    change.append(elem)
                    pks.append(elem.pk)
                if len(change) >= self._batchsize:
                    self._update(queryset, change, fields)
                    change = []
            if change:
                self._update(queryset, change, fields)

<<<<<<< HEAD
        # trigger dependent comp field updates on all records
        # skip recursive call if queryset is empty
        if not local_only and pks:
            self.update_dependent(queryset, model, fields, update_local=False, querysize=querysize)
            #self.update_dependent(model.objects.filter(pk__in=true_change), model, fields, update_local=False)
=======
        # trigger dependent comp field updates from changed records
        # other than before we exit the update tree early, if we have no changes at all
        # also cuts the update tree for recursive deps (tree-like)
        if not local_only and pks:
            self.update_dependent(model.objects.filter(pk__in=pks), model, fields, update_local=False)
>>>>>>> 46b3666f
        return set(pks) if return_pks else None
    
    def _update(self, queryset: QuerySet, change: Iterable[Any], fields: Sequence[str]) -> None:
        # we can skip batch_size here, as it already was batched in bulk_updater
        if self.use_fastupdate:
            return fast_update(queryset, change, fields, None)
        return queryset.model.objects.bulk_update(change, fields)

    def _compute(self, instance: Model, model: Type[Model], fieldname: str) -> Any:
        """
        Returns the computed field value for ``fieldname``.
        Note that this is just a shorthand method for calling the underlying computed
        field method and does not deal with local MRO, thus should only be used,
        if the MRO is respected by other means.
        For quick inspection of a single computed field value, that gonna be written
        to the database, always use ``compute(fieldname)`` instead.
        """
        field = self._computed_models[model][fieldname]
        return field._computed['func'](instance)

    def compute(self, instance: Model, fieldname: str) -> Any:
        """
        Returns the computed field value for ``fieldname``. This method allows
        to inspect the new calculated value, that would be written to the database
        by a following ``save()``.

        Other than calling ``update_computedfields`` on an model instance this call
        is not destructive for old computed field values.
        """
        # Getting a single computed value prehand is quite complicated,
        # as we have to:
        # - resolve local MRO backwards (stored MRO data is optimized for forward deps)
        # - calc all local cfs, that the requested one depends on
        # - stack and rewind interim values, as we dont want to introduce side effects here
        #   (in fact the save/bulker logic might try to save db calls based on changes)
        mro = self.get_local_mro(type(instance), None)
        if not fieldname in mro:
            return getattr(instance, fieldname)
        entries = self._local_mro[type(instance)]['fields']
        pos = 1 << mro.index(fieldname)
        stack: List[Tuple[str, Any]] = []
        model = type(instance)
        for field in mro:
            if field == fieldname:
                ret = self._compute(instance, model, fieldname)
                for field2, old in stack:
                    # reapply old stack values
                    setattr(instance, field2, old)
                return ret
            f_mro = entries.get(field, 0)
            if f_mro & pos:
                # append old value to stack for later rewinding
                # calc and set new value for field, if the requested one depends on it
                stack.append((field, getattr(instance, field)))
                setattr(instance, field, self._compute(instance, model, field))

    # TODO: the following 3 lookups are very expensive at runtime adding ~2s for 1M calls
    #       --> all need pregenerated lookup maps
    # Note: the same goes for get_local_mro and _queryset_for_update...
    def get_select_related(
        self,
        model: Type[Model],
        fields: Optional[Iterable[str]] = None
    ) -> Set[str]:
        """
        Get defined select_related rules for `fields` (all if none given).
        """
        if fields is None:
            fields = self._computed_models[model].keys()
        select: Set[str] = set()
        for field in fields:
            select.update(self._computed_models[model][field]._computed['select_related'])
        return select

    def get_prefetch_related(
        self,
        model: Type[Model],
        fields: Optional[Iterable[str]] = None
    ) -> List:
        """
        Get defined prefetch_related rules for `fields` (all if none given).
        """
        if fields is None:
            fields = self._computed_models[model].keys()
        prefetch: List[Any] = []
        for field in fields:
            prefetch.extend(self._computed_models[model][field]._computed['prefetch_related'])
        return prefetch

    def get_querysize(
        self,
        model: Type[Model],
        fields: Optional[Iterable[str]] = None,
        override: Optional[int] = None
    ) -> int:
        base = settings.COMPUTEDFIELDS_QUERYSIZE if override is None else override
        if fields is None:
            fields = self._computed_models[model].keys()
        return min(self._computed_models[model][f]._computed['querysize'] or base for f in fields)

    def get_contributing_fks(self) -> IFkMap:
        """
        Get a mapping of models and their local foreign key fields,
        that are part of a computed fields dependency chain.

        Whenever a bulk action changes one of the fields listed here, you have to create
        a listing of the associated  records with ``preupdate_dependent`` before doing
        the bulk change. After the bulk change feed the listing back to ``update_dependent``
        with the `old` argument.

        With ``COMPUTEDFIELDS_ADMIN = True`` in `settings.py` this mapping can also be
        inspected as admin view. 
        """
        if not self._map_loaded:  # pragma: no cover
            raise ResolverException('resolver has no maps loaded yet')
        return self._fk_map

    def computed(
        self,
        field: 'Field[_ST, _GT]',
        depends: Optional[IDepends] = None,
        select_related: Optional[Sequence[str]] = None,
        prefetch_related: Optional[Sequence[Any]] = None,
        querysize: Optional[int] = None
    ) -> Callable[[Callable[..., _ST]], 'Field[_ST, _GT]']:
        """
        Decorator to create computed fields.

        `field` should be a model concrete field instance suitable to hold the result
        of the decorated method. The decorator expects a keyword argument `depends`
        to indicate dependencies to model fields (local or related).
        Listed dependencies will automatically update the computed field.

        Examples:

            - create a char field with no further dependencies (not very useful)

            .. code-block:: python

                @computed(models.CharField(max_length=32))
                def ...

            - create a char field with a dependency to the field ``name`` on a
              foreign key relation ``fk``

            .. code-block:: python

                @computed(models.CharField(max_length=32), depends=[('fk', ['name'])])
                def ...

        Dependencies should be listed as ``['relation_name', concrete_fieldnames]``.
        The relation can span serveral models, simply name the relation
        in python style with a dot (e.g. ``'a.b.c'``). A relation can be any of
        foreign key, m2m, o2o and their back relations. The fieldnames must point to
        concrete fields on the foreign model.

        .. NOTE::

            Dependencies to model local fields should be list with ``'self'`` as relation name.

        With `select_related` and `prefetch_related` you can instruct the dependency resolver
        to apply certain optimizations on the update queryset.

        .. NOTE::

            `select_related` and `prefetch_related` are stacked over computed fields
            of the same model during updates, that are marked for update.
            If your optimizations contain custom attributes (as with `to_attr` of a
            `Prefetch` object), these attributes will only be available on instances
            during updates from the resolver, never on newly constructed instances or
            model instances pulled by other means, unless you applied the same lookups manually.

            To keep the computed field methods working under any circumstances,
            it is a good idea not to rely on lookups with custom attributes,
            or to test explicitly for them in the method with an appropriate plan B.

        .. CAUTION::

            With the dependency resolver you can easily create recursive dependencies
            by accident. Imagine the following:

            .. code-block:: python

                class A(ComputedFieldsModel):
                    @computed(models.CharField(max_length=32), depends=[('b_set', ['comp'])])
                    def comp(self):
                        return ''.join(b.comp for b in self.b_set.all())

                class B(ComputedFieldsModel):
                    a = models.ForeignKey(A)

                    @computed(models.CharField(max_length=32), depends=[('a', ['comp'])])
                    def comp(self):
                        return a.comp

            Neither an object of `A` or `B` can be saved, since the ``comp`` fields depend on
            each other. While it is quite easy to spot for this simple case it might get tricky
            for more complicated dependencies. Therefore the dependency resolver tries
            to detect cyclic dependencies and might raise a ``CycleNodeException`` during
            startup.

            If you experience this in your project try to get in-depth cycle
            information, either by using the ``rendergraph`` management command or
            by directly accessing the graph objects:

            - intermodel dependency graph: ``active_resolver._graph``
            - mode local dependency graphs: ``active_resolver._graph.modelgraphs[your_model]``
            - union graph: ``active_resolver._graph.get_uniongraph()``

            Note that there is not graph object, when running with ``COMPUTEDFIELDS_MAP = True``.
            In that case either comment out that line `settings.py` and restart the server
            or build the graph at runtime with:

                >>> from computedfields.graph import ComputedModelsGraph
                >>> from computedfields.resolver import active_resolver
                >>> graph = ComputedModelsGraph(active_resolver.computed_models)

            Also see the graph documentation :ref:`here<graph>`.
        """
        def wrap(func: Callable[..., _ST]) -> 'Field[_ST, _GT]':
            self._sanity_check(field, depends or [])
            cf = cast('IComputedField[_ST, _GT]', field)
            cf._computed = {
                'func': func,
                'depends': depends or [],
                'select_related': select_related or [],
                'prefetch_related': prefetch_related or [],
                'querysize': querysize
            }
            cf.editable = False
            self.add_field(cf)
            return field
        return wrap

    def _sanity_check(self, field: Field, depends: IDepends) -> None:
        if not isinstance(field, Field):
                raise ResolverException('field argument is not a Field instance')
        for rule in depends:
            try:
                path, fieldnames = rule
            except ValueError:
                raise ResolverException(MALFORMED_DEPENDS)
            if not isinstance(path, str) or not all(isinstance(f, str) for f in fieldnames):
                raise ResolverException(MALFORMED_DEPENDS)

    @overload
    def precomputed(self, f: F) -> F:
        ...
    @overload
    def precomputed(self, skip_after: bool) -> Callable[[F], F]:
        ...
    def precomputed(self, *dargs, **dkwargs) -> Union[F, Callable[[F], F]]:
        """
        Decorator for custom ``save`` methods, that expect local computed fields
        to contain already updated values on enter.

        By default local computed field values are only calculated once by the
        ``ComputedFieldModel.save`` method after your own save method.

        By placing this decorator on your save method, the values will be updated
        before entering your method as well. Note that this comes for the price of
        doubled local computed field calculations (before and after your save method).
        
        To avoid a second recalculation, the decorator can be called with `skip_after=True`.
        Note that this might lead to desychronized computed field values, if you do late
        field changes in your save method without another resync afterwards.
        """
        skip: bool = False
        func: Optional[F] = None
        if dargs:
            if len(dargs) > 1 or not callable(dargs[0]) or dkwargs:
                raise ResolverException('error in @precomputed declaration')
            func = dargs[0]
        else:
            skip = dkwargs.get('skip_after', False)
        
        def wrap(func: F) -> F:
            def _save(instance, *args, **kwargs):
                new_fields = self.update_computedfields(instance, kwargs.get('update_fields'))
                if new_fields:
                    kwargs['update_fields'] = new_fields
                kwargs['skip_computedfields'] = skip
                return func(instance, *args, **kwargs)
            return cast(F, _save)
        
        return wrap(func) if func else wrap

    def update_computedfields(
        self,
        instance: Model,
        update_fields: Optional[Iterable[str]] = None
        ) -> Optional[Iterable[str]]:
        """
        Update values of local computed fields of `instance`.

        Other than calling ``compute`` on an instance, this call overwrites
        computed field values on the instance (destructive).

        Returns ``None`` or an updated set of field names for `update_fields`.
        The returned fields might contained additional computed fields, that also
        changed based on the input fields, thus should extend `update_fields`
        on a save call.
        """
        model = type(instance)
        if not self.has_computedfields(model):
            return update_fields
        cf_mro = self.get_local_mro(model, update_fields)
        if update_fields:
            update_fields = set(update_fields)
            update_fields.update(set(cf_mro))
        for fieldname in cf_mro:
            setattr(instance, fieldname, self._compute(instance, model, fieldname))
        if update_fields:
            return update_fields
        return None

    def has_computedfields(self, model: Type[Model]) -> bool:
        """
        Indicate whether `model` has computed fields.
        """
        return model in self._computed_models

    def get_computedfields(self, model: Type[Model]) -> Iterable[str]:
        """
        Get all computed fields on `model`.
        """
        return self._computed_models.get(model, {}).keys()

    def is_computedfield(self, model: Type[Model], fieldname: str) -> bool:
        """
        Indicate whether `fieldname` on `model` is a computed field.
        """
        return fieldname in self.get_computedfields(model)

    def get_graphs(self) -> Tuple[Graph, Dict[Type[Model], ModelGraph], Graph]:
        """
        Return a tuple of all graphs as
        ``(intermodel_graph, {model: modelgraph, ...}, union_graph)``.
        """
        graph = self._graph
        if not graph:
            graph = ComputedModelsGraph(active_resolver.computed_models)
            graph.get_edgepaths()
            graph.get_uniongraph()
        return (graph, graph.modelgraphs, graph.get_uniongraph())


# active_resolver is currently treated as global singleton (used in imports)
#: Currently active resolver.
active_resolver = Resolver()

# BOOT_RESOLVER: resolver that holds all startup declarations and resolve maps
# gets deactivated after startup, thus it is currently not possible to define
# new computed fields and add their resolve rules at runtime
# TODO: investigate on custom resolvers at runtime to be bootstrapped from BOOT_RESOLVER
#: Resolver used during django bootstrapping.
#: This is currently the same as `active_resolver` (treated as global singleton).
BOOT_RESOLVER = active_resolver


# placeholder class to test for correct model inheritance
# during initial field resolving
class _ComputedFieldsModelBase:
    pass<|MERGE_RESOLUTION|>--- conflicted
+++ resolved
@@ -9,15 +9,8 @@
 from django.conf import settings
 from django.core.exceptions import FieldDoesNotExist
 
-<<<<<<< HEAD
-from .settings import settings
-from .graph import ComputedModelsGraph, ComputedFieldsException
-from .helper import modelname, slice_iterator, subquery_pk
-from .fast_update import fast_update, check_support
-=======
 from .graph import ComputedModelsGraph, ComputedFieldsException, Graph, ModelGraph
-from .helper import proxy_to_base_model
->>>>>>> 46b3666f
+from .helper import proxy_to_base_model, slice_iterator, subquery_pk
 from . import __version__
 
 from fast_update.fast import fast_update
@@ -92,16 +85,13 @@
         self._fk_map: IFkMap = {}
         self._local_mro: ILocalMroMap = {}
         self._m2m: IM2mMap = {}
-<<<<<<< HEAD
-        self._batchsize: int = settings.COMPUTEDFIELDS_BATCHSIZE
-=======
+        #self._batchsize: int = settings.COMPUTEDFIELDS_BATCHSIZE
         self.use_fastupdate: bool = getattr(settings, 'COMPUTEDFIELDS_FASTUPDATE', False)
         self._batchsize: int = getattr(
             settings,
             'COMPUTEDFIELDS_BATCHSIZE',
             10000 if self.use_fastupdate else 100
         )
->>>>>>> 46b3666f
 
         # some internal states
         self._sealed: bool = False        # initial boot phase
@@ -240,48 +230,6 @@
                 - `lookup_map`: intermodel dependencies as queryset access strings
                 - `fk_map`: models with their contributing fk fields
                 - `local_mro`: MRO of local computed fields per model
-<<<<<<< HEAD
-
-        These initial graph reduction calculations can get expensive for complicated
-        computed field usage in a project. Therefore you should consider setting
-        ``COMPUTEDFIELDS_MAP`` in `settings.py` and create a pickled map file with
-        the management command ``createmap`` in multi process environments.
-        """
-        with self._lock:
-            if self._map_loaded and not _force_recreation:  # pragma: no cover
-                return
-
-            maps: Optional[IMaps] = None
-            if settings.COMPUTEDFIELDS_MAP and not _force_recreation:
-                maps = self._load_pickled_data()
-                if maps:
-                    logger.info('COMPUTEDFIELDS_MAP successfully loaded.')
-                else:
-                    logger.warning('COMPUTEDFIELDS_MAP is outdated, doing a full bootstrap.')
-
-            if not maps:
-                self._graph, maps = self._graph_reduction()
-            self._map = maps['lookup_map']
-            self._fk_map = maps['fk_map']
-            self._local_mro = maps['local_mro']
-            self._extract_m2m_through()
-            self._map_loaded = True
-
-    def _graph_reduction(self) -> Tuple[ComputedModelsGraph, IMaps]:
-        """
-        Creates resolver maps from full graph reduction.
-        """
-        graph = ComputedModelsGraph(self.computed_models)
-        if not settings.COMPUTEDFIELDS_ALLOW_RECURSION:
-            graph.remove_redundant()
-            graph.get_uniongraph().get_edgepaths()
-        maps: IMaps = {
-            'lookup_map': graph.generate_lookup_map(),
-            'fk_map': graph._fk_map,
-            'local_mro': graph.generate_local_mro_map()
-        }
-        return (graph, maps)
-=======
         """
         self._graph = ComputedModelsGraph(self.computed_models)
         if not getattr(settings, 'COMPUTEDFIELDS_ALLOW_RECURSION', False):
@@ -292,7 +240,6 @@
         self._extract_m2m_through()
         self._patch_proxy_models()
         self._map_loaded = True
->>>>>>> 46b3666f
 
     def _extract_m2m_through(self) -> None:
         """
@@ -596,35 +543,13 @@
         if prefetch:
             queryset = queryset.prefetch_related(*prefetch)
 
-<<<<<<< HEAD
-        # lazy eval of fast_update mode
-        if self.use_fastupdate is None:
-            self.use_fastupdate = settings.COMPUTEDFIELDS_FASTUPDATE and check_support()
-            if self.use_fastupdate:
-                self._batchsize = settings.COMPUTEDFIELDS_BATCHSIZE_FAST
-
-        # TODO: investigate, whether we should descend only for real field value changes
-        # (not working yet with our current transitive reduction on intermodel graph)
-        # TODO: pre/post update signal hooks would in the loop below...
-
-        # track pks
-        pks = list()
-
-        #true_change = set()
-=======
         pks = []
->>>>>>> 46b3666f
         if fields:
             size = self.get_querysize(model, fields, querysize)
             change: List[Model] = []
-<<<<<<< HEAD
             for elem in slice_iterator(queryset, size):
-                pks.append(elem.pk)
-=======
-            for elem in queryset:
                 # note on the loop: while it is technically not needed to batch things here,
                 # we still prebatch to not cause memory issues for very big querysets
->>>>>>> 46b3666f
                 has_changed = False
                 for comp_field in mro:
                     new_value = self._compute(elem, model, comp_field)
@@ -641,22 +566,14 @@
             if change:
                 self._update(queryset, change, fields)
 
-<<<<<<< HEAD
-        # trigger dependent comp field updates on all records
-        # skip recursive call if queryset is empty
-        if not local_only and pks:
-            self.update_dependent(queryset, model, fields, update_local=False, querysize=querysize)
-            #self.update_dependent(model.objects.filter(pk__in=true_change), model, fields, update_local=False)
-=======
         # trigger dependent comp field updates from changed records
         # other than before we exit the update tree early, if we have no changes at all
         # also cuts the update tree for recursive deps (tree-like)
         if not local_only and pks:
             self.update_dependent(model.objects.filter(pk__in=pks), model, fields, update_local=False)
->>>>>>> 46b3666f
         return set(pks) if return_pks else None
     
-    def _update(self, queryset: QuerySet, change: Iterable[Any], fields: Sequence[str]) -> None:
+    def _update(self, queryset: QuerySet, change: Sequence[Any], fields: Sequence[str]) -> Union[int, None]:
         # we can skip batch_size here, as it already was batched in bulk_updater
         if self.use_fastupdate:
             return fast_update(queryset, change, fields, None)
